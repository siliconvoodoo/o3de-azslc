--- conflicted
+++ resolved
@@ -177,24 +177,14 @@
 
         Json::Value GetVariantList(const Options& options, bool includeEmpty = false) const;
 
-<<<<<<< HEAD
-        static const char* GetInputModifier(TypeQualifier typeQualifier);
-
-        string GetExtendedTypeInfo(const ExtendedTypeInfo& extTypeInfo, std::function<string(const TypeRefInfo&)> translator) const;
-
-        std::ostream&               m_out;
-        IntermediateRepresentation* m_ir;
-        TokenStream*                m_tokens;
+        IntermediateRepresentation*      m_ir;
+        TokenStream*                     m_tokens;
         
         // On some platforms (DX12), descriptor arrays occupy an individual register slot, and spaces are used
         // to prevent overlapping ranges. When an unbounded array is encountered, we immediately assign it to
         // the value of this member variable and increment. This is initialized in the constructor because the
         // space we spill to must not collide with any other SRG declared in the shader.
         mutable SpaceIndex m_unboundedSpillSpace = FirstUnboundedSpace;
-=======
-        IntermediateRepresentation*      m_ir;
-        TokenStream*                     m_tokens;
->>>>>>> 727f0312
     };
 
     // independent utility functions
