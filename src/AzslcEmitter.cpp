--- conflicted
+++ resolved
@@ -503,8 +503,6 @@
     }
 
     string CodeEmitter::EmitInheritanceList(const ClassInfo& clInfo)
-<<<<<<< HEAD
-=======
     {
         string hlsl = clInfo.HasAnyBases() ? " : " : "";
         vector<string> mutatedBaseNames;
@@ -518,7 +516,6 @@
     }
 
     void CodeEmitter::EmitStruct(const ClassInfo& classInfo, string_view structuredSymName, const Options& options)
->>>>>>> 05d0513c
     {
         string hlsl = clInfo.HasAnyBases() ? " : " : "";
         vector<string> mutatedBaseNames;
@@ -531,11 +528,6 @@
         return hlsl;
     }
 
-<<<<<<< HEAD
-    void CodeEmitter::EmitStruct(const ClassInfo& classInfo, string_view structuredSymName, const Options& options)
-    {
-=======
->>>>>>> 05d0513c
         auto HlslStructuredDelcTagFromKind = [](Kind k)
         {
             switch (k)
