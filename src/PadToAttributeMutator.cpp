﻿/*
 * Copyright (c) Contributors to the Open 3D Engine Project.
 * For complete copyright and license terms please see the LICENSE at the root of this distribution.
 * 
 * SPDX-License-Identifier: Apache-2.0 OR MIT
 *
 */


#include "PadToAttributeMutator.h"
#include "AzslcIntermediateRepresentation.h"

namespace AZ::ShaderCompiler
{
    void PadToAttributeMutator::ProcessPadToAttribute(const AttributeInfo& attrInfo)
    {
        //The pad_to(N) attribute only accepts one input argument.
        if (attrInfo.m_argList.size() != 1)
        {
            auto errorMsg = FormatString("The [[pad_to(N)]] attribute only accepts one argument of integral type. %zu arguments were given.", attrInfo.m_argList.size());
            throw AzslcIrException{IR_INVALID_PAD_TO_ARGUMENTS, errorMsg, attrInfo.m_lineNumber};
        }
        //Is the argument integral?
        if (!holds_alternative<ConstNumericVal>(attrInfo.m_argList[0]))
        {
            string errorMsg("The [[pad_to(N)]] attribute only accepts one argument of integral type. A non integral argument was given.");
            throw AzslcIrException{IR_INVALID_PAD_TO_ARGUMENTS, errorMsg, attrInfo.m_lineNumber};
        }
        // Read the integral.
        auto pad_to_value = ExtractValueAs<uint32_t>(get<ConstNumericVal>(attrInfo.m_argList[0]), uint32_t(0));
        if (!pad_to_value)
        {
            string errorMsg("Failed to read input integral to [[pad_to(N)]].");
            throw AzslcIrException{IR_INVALID_PAD_TO_ARGUMENTS, errorMsg, attrInfo.m_lineNumber};
        }
        // Must be a multiple of 4.
        static const uint32_t MultipleOf = 4;
        if (pad_to_value & (MultipleOf-1))
        {
            auto errorMsg = FormatString("Invalid integral in [[pad_to(N)]]. %u is not a multiple of %u", pad_to_value, MultipleOf);
            throw AzslcIrException{IR_INVALID_PAD_TO_ARGUMENTS, errorMsg, attrInfo.m_lineNumber};
        }

        auto& [curScopeId, curScopeKindInfo] = m_ir.GetCurrentScopeIdAndKind();
        if (curScopeKindInfo.IsKindOneOf(Kind::Struct, Kind::Class, Kind::ShaderResourceGroup))
        {
            // We need to get the variable declared before this attribute.
            auto varUid = m_ir.GetLastMemberVariable(curScopeId);
            if (varUid.IsEmpty())
            {
                auto errorMsg = FormatString("The [[pad_to(N)]] attribute must be added after a member variable."
                                             " The current scope '%.*s' doesn't have a declared variable yet.",
                                             static_cast<int>(curScopeId.GetName().size()), curScopeId.GetName().data());
                throw AzslcIrException{IR_INVALID_PAD_TO_LOCATION, errorMsg, attrInfo.m_lineNumber};
            }
            auto structItor = m_scopesToPad.find(curScopeId);
            if (structItor == m_scopesToPad.end())
            {
                m_scopesToPad[curScopeId] = MapOfVarInfoUidToPadding();
            }
            MapOfVarInfoUidToPadding& varInfoUidToPadMap = m_scopesToPad[curScopeId];
            auto varInfoItor = varInfoUidToPadMap.find(varUid);
            if (varInfoItor != varInfoUidToPadMap.end())
            {
                // It appears that there are two consecutive [[pad_to(N)]] attributes. This is an error.
                auto errorMsg = string("Two consecutive [[pad_to(N)]] attributes are not allowed inside 'struct'.");
                throw AzslcIrException{IR_INVALID_PAD_TO_LOCATION, errorMsg, attrInfo.m_lineNumber};
            }
            varInfoUidToPadMap[varUid] = pad_to_value;
        }
        else
        {
            auto errorMsg = FormatString("The [[pad_to(N)]] attribute is only supported inside  inside 'struct', 'class' or 'ShaderResourceGroup'."
                                         " The current scope '%.*s' is not one of those scope types.",
                static_cast<int>(curScopeId.GetName().size()), curScopeId.GetName().data());
            throw AzslcIrException{IR_INVALID_PAD_TO_LOCATION, errorMsg, attrInfo.m_lineNumber};
        }
    }

    void PadToAttributeMutator::RunMutationsForPadToAttributes(const MiddleEndConfiguration& middleEndconfigration)
    {
        if (m_scopesToPad.empty())
        {
            return;
        }

        // Build sorted list from the keys in @m_scopesToPad so that the first 'structs' don't reference other structs that require padding.
        // In other words, We must first pad the structs that don't reference other structs that need padding.
        const auto sortedStructUids = GetSortedScopeUidList(m_scopesToPad);

        for (const auto& scopeUid : sortedStructUids)
        {
            const auto& varInfoUidToPadMap = m_scopesToPad[scopeUid];
            ClassInfo* classInfo = nullptr;
            auto kind = m_ir.GetKind(scopeUid);
            if (kind.IsOneOf(Kind::Struct, Kind::Class))
            {
                classInfo = m_ir.GetSymbolSubAs<ClassInfo>(scopeUid.GetName());
            }
            else if (kind.IsOneOf(Kind::ShaderResourceGroup))
            {
                auto srgInfo = m_ir.GetSymbolSubAs<SRGInfo>(scopeUid.GetName());
                classInfo = &srgInfo->m_implicitStruct;
            }
            
            if (!classInfo)
            {
                auto errorMsg = FormatString("Error during struct padding: couldn't find ClassInfo for scope %.*s", scopeUid.GetName().size(), scopeUid.GetName().data());
                throw std::logic_error(errorMsg);
            }
            InsertScopePaddings(classInfo, scopeUid, varInfoUidToPadMap, middleEndconfigration);
        }
    }

    vector<IdentifierUID> PadToAttributeMutator::GetSortedScopeUidList(const MapOfScopeUidToPaddingMap& scopesToPad) const
    {
        vector<IdentifierUID> sortedList;

        unordered_set<IdentifierUID> visitedStructs;
        unordered_set<IdentifierUID> unvisitedStructs;
        for (const auto &item : scopesToPad)
        {
            unvisitedStructs.insert(item.first);
        }
        
        while (!unvisitedStructs.empty())
        {
            const IdentifierUID unvisitedStructUid = *unvisitedStructs.begin();
            ScopeUidSortVisitFunction(unvisitedStructUid, visitedStructs, sortedList);
            unvisitedStructs.erase(unvisitedStructUid);
        }

        return sortedList;
    }


    void PadToAttributeMutator::ScopeUidSortVisitFunction(const IdentifierUID& scopeUid, unordered_set<IdentifierUID>& visitedScopes, vector<IdentifierUID>& sortedList) const
    {
        if (visitedScopes.count(scopeUid))
        {
            return;
        }
        
        ClassInfo* classInfo = nullptr;
        auto kind = m_ir.GetKind(scopeUid);
        if (kind.IsOneOf(Kind::Struct, Kind::Class))
        {
            classInfo = m_ir.GetSymbolSubAs<ClassInfo>(scopeUid.GetName());
        }
        else if (kind.IsOneOf(Kind::ShaderResourceGroup))
        {
            auto srgInfo = m_ir.GetSymbolSubAs<SRGInfo>(scopeUid.GetName());
            classInfo = &srgInfo->m_implicitStruct;
        }

        const auto listOfPairs = GetVariablesOfScopeTypeThatRequirePadding(classInfo);
        for (const auto& [typeUid, varUid] : listOfPairs)
        {
            ScopeUidSortVisitFunction(typeUid, visitedScopes, sortedList);
        }
        
        visitedScopes.insert(scopeUid);
        sortedList.push_back(scopeUid);
    }


    vector<pair<IdentifierUID, IdentifierUID>> PadToAttributeMutator::GetVariablesOfScopeTypeThatRequirePadding(const ClassInfo* classInfo) const
    {
        vector<pair<IdentifierUID, IdentifierUID>> retList;
        const auto& memberFields = classInfo->GetMemberFields();
        for (const auto &memberUid : memberFields)
        {
            const auto* varInfoPtr = m_ir.GetSymbolSubAs<VarInfo>(memberUid.m_name);
            if (!varInfoPtr)
            {
                continue;
            }
            const auto& typeUid = varInfoPtr->GetTypeId();
            const auto kind = m_ir.GetKind(typeUid);
            if (!kind.IsOneOf(Kind::Struct, Kind::Class)) // No need to check for SRG types, as SRGs can not be variables.
            {
                continue;
            }
            if (m_scopesToPad.find(typeUid) == m_scopesToPad.end())
            {
                // It's of struct type, but doesn't require padding.
                continue;
            }
            retList.emplace_back(typeUid, memberUid);
        }
        return retList;
    }

    void PadToAttributeMutator::InsertScopePaddings(ClassInfo* classInfo,
                                                    const IdentifierUID& scopeUid,
                                                    const MapOfVarInfoUidToPadding& varInfoUidToPadMap,
                                                    const MiddleEndConfiguration& middleEndconfigration)
    {
        uint32_t nextMemberOffset = 0;
        auto& memberFields = classInfo->GetMemberFields();
        for (size_t idx = 0; idx < memberFields.size(); idx++)
        {
            // Calculate current offset & size.
            const auto& varUid = memberFields[idx];
            CalculateMemberLayout(varUid, false, middleEndconfigration.m_isRowMajor, middleEndconfigration.m_packDataBuffers, nextMemberOffset);

            // Nothing else to do, if this variable doesn't need padding.
            const auto varItor = varInfoUidToPadMap.find(varUid);
            if (varItor == varInfoUidToPadMap.end())
            {
                continue;
            }

            const uint32_t padToBoundary = varItor->second;
            uint32_t bytesToAdd = 0;
            if (padToBoundary < nextMemberOffset)
            {
                // We will only AlignUp if padToBoundary is a power of two.
                if (!IsPowerOfTwo(padToBoundary))
                {
                    //Runtime error.
                    const string errorMsg = FormatString("Offset %u after Member variable %.*s of struct %.*s "
                                                         "is bigger than requested boundary = [[pad_to(%u)]], and this case requires a power of two boundary.",
                                                          nextMemberOffset,
                                                          static_cast<int>(varUid.m_name.size()), varUid.m_name.data(),
                                                          static_cast<int>(scopeUid.m_name.size()), scopeUid.m_name.data(),
                                                          padToBoundary);
                    const auto * varInfoPtr= m_ir.GetSymbolSubAs<VarInfo>(varUid.m_name);
                    throw AzslcIrException{IR_PAD_TO_CASE_REQUIRES_POWER_OF_TWO, errorMsg, varInfoPtr->GetOriginalLineNumber()};
                }
                const uint32_t alignedOffset = Packing::AlignUp(nextMemberOffset, padToBoundary);
                bytesToAdd = alignedOffset - nextMemberOffset;
            }
            else
            {
                bytesToAdd = padToBoundary - nextMemberOffset;
            }

            if (!bytesToAdd)
            {
                // Nothing to do.
                continue;
            }

            idx += InsertPaddingVariables(classInfo, scopeUid, idx+1, nextMemberOffset, bytesToAdd);
            nextMemberOffset += bytesToAdd;
        }
    }

    uint32_t PadToAttributeMutator::CalculateMemberLayout(const IdentifierUID& memberId,
                                                       const bool isArrayItr,
                                                       const bool emitRowMajor,
                                                       const AZ::ShaderCompiler::Packing::Layout layoutPacking,
                                                       uint32_t& offset) const
    {
        const auto* varInfoPtr = m_ir.GetSymbolSubAs<VarInfo>(memberId.m_name);
        uint32_t size = 0;

        if (varInfoPtr)
        {
            const auto& varInfo = *varInfoPtr;

            // View types should only be called from GetViewStride until we decide to support them as struct constants
            assert(!IsChameleon(varInfo.GetTypeClass()));

            auto exportedType = varInfo.m_typeInfoExt.m_coreType;

            if (!exportedType.IsPackable())
            {
                throw std::logic_error{"reflection error: unpackable type ("
                    + exportedType.m_typeId.m_name
                    + ") in layout member "
                    + memberId.m_name};
            }
            TypeClass varClass = exportedType.m_typeClass;
            bool isPrefedined  = IsPredefinedType(varClass); 

            size = varInfo.m_typeInfoExt.GetTotalSize(layoutPacking, emitRowMajor);
            auto startAt = offset;

            // Alignment start
            if (exportedType.m_arithmeticInfo.IsMatrix() || exportedType.m_arithmeticInfo.IsVector())
            {
                const auto rows = exportedType.m_arithmeticInfo.m_rows;
                const auto cols = exportedType.m_arithmeticInfo.m_cols;
                const auto packAlignment = exportedType.m_arithmeticInfo.IsMatrix() ? Packing::Alignment::asMatrixStart : Packing::Alignment::asVectorStart;
                startAt = offset = Packing::AlignOffset(layoutPacking, offset, packAlignment, rows, cols);
            }

            uint32_t totalArraySize = 1;
            ArrayDimensions listOfArrayDim = varInfo.m_typeInfoExt.GetDimensions();
            std::reverse(listOfArrayDim.m_dimensions.begin(), listOfArrayDim.m_dimensions.end());
            for (const auto dim : varInfo.m_typeInfoExt.GetDimensions())
            {
                totalArraySize *= dim;
            }

            if (varInfo.m_typeInfoExt.IsArray() && !isArrayItr)
            {
                startAt = offset = Packing::AlignOffset(layoutPacking, offset, Packing::Alignment::asArrayStart, 0, 0);
                uint32_t arrayOffset = startAt;
                for (uint32_t i = 0; i < totalArraySize; i++)
                {
                    if (!m_ir.GetIdAndKindInfo(varInfo.GetTypeId().m_name))
                    {
                        continue;
                    }

                    // If array is a structure
                    if (IsProductType(varClass))
                    {
                        startAt = offset;
                        size = CalculateUserDefinedMemberLayout(exportedType.m_typeId, emitRowMajor, layoutPacking, startAt);

                        offset = Packing::PackNextChunk(layoutPacking, size, startAt);

                        // Add packing into array
                        size = Packing::PackIntoArray(layoutPacking, size, varInfo.m_typeInfoExt.GetDimensions());
                    }
                    else
                    {
                        // Alignment start
                        startAt = offset = Packing::AlignOffset(layoutPacking, offset, Packing::Alignment::asArrayStart, 0, 0);

                        // We want to calculate the offset for each array element
                        uint32_t tempOffset = startAt;

                        CalculateMemberLayout(memberId, true, emitRowMajor, layoutPacking, tempOffset);

                        // Alignment end
                        tempOffset = Packing::AlignOffset(layoutPacking, tempOffset, Packing::Alignment::asArrayEnd, 0, 0);
                        size = tempOffset - startAt;

                        offset = Packing::PackNextChunk(layoutPacking, size, startAt);

                        // Add packing into array
                        size = Packing::PackIntoArray(layoutPacking, size, varInfo.m_typeInfoExt.GetDimensions());
                    }
                }
                startAt = arrayOffset;
            }
            else if (IsProductType(varClass))
            {
                size = CalculateUserDefinedMemberLayout(exportedType.m_typeId, emitRowMajor, layoutPacking, startAt);

                // Add packing into array
                size = Packing::PackIntoArray(layoutPacking, size, varInfo.m_typeInfoExt.GetDimensions());
            }
            else if (varInfo.m_typeInfoExt.IsArray())
            {
                // Get the size of one element from total size
                size = varInfo.m_typeInfoExt.GetSingleElementSize(layoutPacking, emitRowMajor);
            }
            else if (varInfo.GetTypeClass() == TypeClass::Enum)
            {
                auto* asClassInfo = m_ir.GetSymbolSubAs<ClassInfo>(varInfo.GetTypeId().GetName());
                size = asClassInfo->Get<EnumerationInfo>()->m_underlyingType.m_arithmeticInfo.GetBaseSize();
            }

            offset = Packing::PackNextChunk(layoutPacking, size, startAt);

            // Alignment end
            if (exportedType.m_arithmeticInfo.IsMatrix() || exportedType.m_arithmeticInfo.IsVector())
            {
                const auto rows = exportedType.m_arithmeticInfo.m_rows;
                const auto cols = exportedType.m_arithmeticInfo.m_cols;
                const auto packAlignment = exportedType.m_arithmeticInfo.IsMatrix() ? Packing::Alignment::asMatrixEnd : Packing::Alignment::asVectorEnd;
                offset = Packing::AlignOffset(layoutPacking, offset, packAlignment, rows, cols);
            }

            if (varInfo.m_typeInfoExt.IsArray())
            {
                offset = Packing::AlignOffset(layoutPacking, offset, Packing::Alignment::asArrayEnd, 0, 0);
            }

            size = offset - startAt;
        }

        return size;
    }


    uint32_t PadToAttributeMutator::CalculateUserDefinedMemberLayout(
                                                          const IdentifierUID& exportedTypeId,
                                                          const bool emitRowMajors,
                                                          const AZ::ShaderCompiler::Packing::Layout layoutPacking,
                                                          uint32_t& startAt) const
    {
        // Alignment start
        uint32_t tempOffset = startAt = Packing::AlignOffset(layoutPacking, startAt, Packing::Alignment::asStructStart, 0, 0);

        uint32_t largestMemberSize = 0;

        const auto* classInfo = m_ir.GetSymbolSubAs<ClassInfo>(exportedTypeId.m_name);
        for (const auto& memberField : classInfo->GetMemberFields())
        {
            const auto currentStride = tempOffset;
            CalculateMemberLayout(memberField, false, emitRowMajors, GetExtendedLayout(layoutPacking), tempOffset);
            largestMemberSize = std::max(largestMemberSize, tempOffset - currentStride);
        }

        tempOffset = Packing::AlignStructToLargestMember(layoutPacking, tempOffset, largestMemberSize);

        // Alignment end
        tempOffset = Packing::AlignOffset(layoutPacking, tempOffset, Packing::Alignment::asStructEnd, 0, 0);

        // Total size equals the end offset less the starting address
        return tempOffset - startAt;   
    }


    size_t PadToAttributeMutator::InsertPaddingVariables(ClassInfo* classInfo, const IdentifierUID& scopeUid,
                                                         size_t insertionIndex, uint32_t startingOffset, uint32_t numBytesToAdd)
    {
        auto getFloatTypeNameOfSize = +[](uint32_t sizeInBytes) -> const char *
        {
            static const char * floatNames[4] = {
                "float", "float2", "float3", "float4"
            };
            const uint32_t idx = (sizeInBytes >> 2) - 1;
            return floatNames[idx];
        };

        auto createVariableInSymbolTable = [&](QualifiedNameView parentName, const string& typeName, UnqualifiedName varName, int itemsCount = 0) -> IdentifierUID
        {
            QualifiedName dummySymbolFieldName{ JoinPath(parentName, varName) };

            // Add the dummy field to the symbol table.
            auto& [newVarUid, newVarKind] = m_ir.m_symbols.AddIdentifier(dummySymbolFieldName, Kind::Variable);
            // Fill up the data.
            VarInfo newVarInfo;
            newVarInfo.m_declNode = nullptr;
            newVarInfo.m_isPublic = false;
            ExtractedTypeExt padType = { UnqualifiedNameView(typeName), nullptr };
            if (itemsCount < 1)
            {
<<<<<<< HEAD
                newVarInfo.m_typeInfoExt = ExtendedTypeInfo{ m_ir.m_sema.CreateTypeRefInfo(padType),
=======
                newVarInfo.m_typeInfoExt = ExtendedTypeInfo{m_ir.m_sema.CreateTypeRefInfo(padType), {},
>>>>>>> 727f0312
                                                            {}, {}, {}, Packing::MatrixMajor::Default };
            }
            else
            {
<<<<<<< HEAD
                newVarInfo.m_typeInfoExt = ExtendedTypeInfo{ m_ir.m_sema.CreateTypeRefInfo(padType),
=======
                newVarInfo.m_typeInfoExt = ExtendedTypeInfo{m_ir.m_sema.CreateTypeRefInfo(padType), {},
>>>>>>> 727f0312
                                                            {}, {{itemsCount}}, {}, Packing::MatrixMajor::Default };
            }
            newVarKind.GetSubRefAs<VarInfo>() = newVarInfo;
            return newVarUid;
        };

        // The key idea is to add, at most, three variables. They will be added depending on keeping a 16-byte alignment from @startingOffset
        // 1- The first variable will be added if @startingOffset is not 16-bytes aligned. It will be a float, float2 or float3.
        // 2- If more bytes are still needed, then We'll add ONE float4[N] array, Until (N * 16) bytes fit within the bytes that are left to add.
        // 3- Finally, if there are more remaining bytes to the be added, a third float, float2 or float3 will be added.

        auto& memberFields = classInfo->GetMemberFields();
        IdentifierUID insertBeforeThisUid;
        if (insertionIndex <= memberFields.size() - 1)
        {
            insertBeforeThisUid = memberFields[insertionIndex];
        }
        size_t numAddedVariables = 0;

        // 1st variable.
        // This is why the 1st variable is needed:
        // For non-ConstantBuffer packing the float4 is not automatically aligned to 16 bytes.
        // Example:
        // struct MyStructA
        // {
        //     float m_data;
        //     float4 m_arr[2];
        // };
        // For ConstantBuffer case you'll get these offsets:
        //     float m_data;                     ; Offset:    0
        //     float4 m_arr[2];                  ; Offset:   16
        // For StructuredBuffer case you'll get:
        //     float m_data;                     ; Offset:    0
        //     float4 m_arr[2];                  ; Offset:    4
        {
            const auto alignedOffset = Packing::AlignUp(startingOffset, 16);
            const auto deltaBytes = alignedOffset - startingOffset;
            if (deltaBytes < numBytesToAdd)
            {
                string typeName = getFloatTypeNameOfSize(deltaBytes);
                auto variableName = FormatString("__pad_at%u", startingOffset);
                IdentifierUID newVarUid = createVariableInSymbolTable(scopeUid.GetName(), typeName, UnqualifiedName{variableName});
                if (insertBeforeThisUid.IsEmpty())
                {
                    classInfo->PushMember(newVarUid, Kind::Variable);
                }
                else
                {
                    classInfo->InsertBefore(newVarUid, Kind::Variable, insertBeforeThisUid);
                }
                numAddedVariables++;
                numBytesToAdd -= deltaBytes;
                startingOffset = alignedOffset;
            }
        }

        // 2nd variable. The Array of 'float4'
        {
            const auto numFloat4s = numBytesToAdd >> 4;
            if (numFloat4s)
            {
                auto variableName = FormatString("__pad_at%u", startingOffset);
                IdentifierUID newVarUid = createVariableInSymbolTable(scopeUid.GetName(), "float4", UnqualifiedName{variableName}, numFloat4s);
                if (insertBeforeThisUid.IsEmpty())
                {
                    classInfo->PushMember(newVarUid, Kind::Variable);
                }
                else
                {
                    classInfo->InsertBefore(newVarUid, Kind::Variable, insertBeforeThisUid);
                }
                numAddedVariables++;
                numBytesToAdd -= (numFloat4s << 4);
                startingOffset += (numFloat4s << 4);
            }
        }

        // 3rd variable. The remainder
        if (numBytesToAdd > 0)
        {
            auto variableName = FormatString("__pad_at%u", startingOffset);
            string typeName = getFloatTypeNameOfSize(numBytesToAdd);
            IdentifierUID newVarUid = createVariableInSymbolTable(scopeUid.GetName(), typeName, UnqualifiedName{variableName});
            if (insertBeforeThisUid.IsEmpty())
            {
                classInfo->PushMember(newVarUid, Kind::Variable);
            }
            else
            {
                classInfo->InsertBefore(newVarUid, Kind::Variable, insertBeforeThisUid);
            }
            numAddedVariables++;
        }

        return numAddedVariables;
    }

} //namespace AZ::ShaderCompiler<|MERGE_RESOLUTION|>--- conflicted
+++ resolved
@@ -434,20 +434,12 @@
             ExtractedTypeExt padType = { UnqualifiedNameView(typeName), nullptr };
             if (itemsCount < 1)
             {
-<<<<<<< HEAD
-                newVarInfo.m_typeInfoExt = ExtendedTypeInfo{ m_ir.m_sema.CreateTypeRefInfo(padType),
-=======
                 newVarInfo.m_typeInfoExt = ExtendedTypeInfo{m_ir.m_sema.CreateTypeRefInfo(padType), {},
->>>>>>> 727f0312
                                                             {}, {}, {}, Packing::MatrixMajor::Default };
             }
             else
             {
-<<<<<<< HEAD
-                newVarInfo.m_typeInfoExt = ExtendedTypeInfo{ m_ir.m_sema.CreateTypeRefInfo(padType),
-=======
                 newVarInfo.m_typeInfoExt = ExtendedTypeInfo{m_ir.m_sema.CreateTypeRefInfo(padType), {},
->>>>>>> 727f0312
                                                             {}, {{itemsCount}}, {}, Packing::MatrixMajor::Default };
             }
             newVarKind.GetSubRefAs<VarInfo>() = newVarInfo;
