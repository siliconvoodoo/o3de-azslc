--- conflicted
+++ resolved
@@ -21,17 +21,11 @@
 // Correspond to the supported version of the AZSL language.
 #define AZSLC_MAJOR "1"
 // For large features or milestones. Minor version allows for breaking changes. Existing tests can change.
-<<<<<<< HEAD
 #define AZSLC_MINOR "8"   // last change: introduction of class inheritance
 // For small features or bug fixes. They cannot introduce breaking changes. Existing tests shouldn't change.
-#define AZSLC_REVISION "7"  // last change: enhanced grammar compliance with HLSL & robust line directive support
-
-
-=======
-#define AZSLC_MINOR "8"   // introduction of class inheritance
-// For small features or bug fixes. They cannot introduce breaking changes. Existing tests shouldn't change.
-#define AZSLC_REVISION "4"
->>>>>>> 05d0513c
+#define AZSLC_REVISION "7"  // last change: enhanced grammar compliance with HLSL & robust line directive support & refactor of type qualifiler into typeinfoext
+
+
 namespace AZ::ShaderCompiler
 {
     DiagnosticStream verboseCout;
