﻿/*
 * Copyright (c) Contributors to the Open 3D Engine Project.
 * For complete copyright and license terms please see the LICENSE at the root of this distribution.
 *
 * SPDX-License-Identifier: Apache-2.0 OR MIT
 *
 */

#include <CLI/CLI.hpp>

#include "AzslcReflection.h"
#include "AzslcEmitter.h"
#include "AzslcHomonymVisitor.h"
#include "Texture2DMSto2DCodeMutator.h"

#include <cstddef>
#include <filesystem>
namespace StdFs = std::filesystem;

// versioning
// Correspond to the supported version of the AZSL language.
#define AZSLC_MAJOR "1"
// For large features or milestones. Minor version allows for breaking changes. Existing tests can change.
#define AZSLC_MINOR "8"   // last change: introduction of class inheritance
// For small features or bug fixes. They cannot introduce breaking changes. Existing tests shouldn't change.
<<<<<<< HEAD
#define AZSLC_REVISION "13"  // last change: fix of static samplers in SRG get double emission

=======
#define AZSLC_REVISION "12"  // last change: reduce useless sharp-line directives
>>>>>>> 6b94b31d

namespace AZ::ShaderCompiler
{
    DiagnosticStream verboseCout;
    DiagnosticStream warningCout(std::cerr);
    Endl azEndl;

    using MapOfStringViewToSetOfString = map<string_view, set<string>>;

    template <typename TypeClassFilterPredicate = std::nullptr_t>
    void VisitTokens(const antlr4::Recognizer* recognizer,
                     MapOfStringViewToSetOfString& acceptedToken, set<string>& notTypes1,  // out
                     TypeClassFilterPredicate tcFilter = nullptr)
    {
        // loop over all keywords
        const auto& vocabulary = recognizer->getVocabulary();
        size_t maxToken = vocabulary.getMaxTokenType();
        for (size_t ii = 0; ii < maxToken; ++ii)
        {
            string token = vocabulary.getLiteralName(ii);
            token = Trim(token, "\"'"); // because AntlR gives us e.g "'float'"
            if (!token.empty())         // empty when there is a complex rule (not a straight unconditional keyword)
            {
                TypeClass tc = AnalyzeTypeClass(TentativeName{token});
                bool accept = true;
                if constexpr (!is_same_v<std::nullptr_t, std::remove_reference_t<decltype(tcFilter)>>)
                {
                    accept = tcFilter(tc);
                }

                if (tc == TypeClass::IsNotType)
                {
                    notTypes1.insert(token);
                }

                if (accept)
                {
                    acceptedToken[TypeClass::ToStr(tc)].emplace(std::move(token));
                }
            }
        }
    }

    // out argument: classifiedTokens
    // filter: is a predicate for condition to check to pass registration
    template <typename FilterFunction>
    void ClassifyAllTokens(const azslLexer* lexer, MapOfStringViewToSetOfString& classifiedTokens, FilterFunction filter)
    {
        set<string> notTypes1;
        VisitTokens(lexer, classifiedTokens, notTypes1, filter);
        // now. because of names such as StructuredBuffer or matrix, need to have a generic appendix to mean something,
        // they will be classified as IsNotType. So we need to re-attempt analysis by appending something parseable.

        // get a scalar typename from the scalar class:
        string someScalar = *classifiedTokens[TypeClass::ToStr(TypeClass::Scalar)].begin();

        // now we'll use it to construct parseable generic type expressions
        enum class RetryStateMachine
        {
            OneTypeGenericParameter,
            OneTypeAndDimensionGenericParameters,
            OneTypeAndTwoDimensionsGenericParameters,
            End,
        };

        constexpr auto isNotTypeKey = TypeClass::ToStr(TypeClass::IsNotType);
        // completely delete all IsNotType from the classification, and redo it all over.
        set<string> notTypes = std::move(classifiedTokens[isNotTypeKey]);
        classifiedTokens.erase(isNotTypeKey);
        SetMerge(notTypes, notTypes1);

        for (const string& token : notTypes)
        {
            RetryStateMachine state = RetryStateMachine::OneTypeGenericParameter;
            TypeClass tc;
            do
            {
                string attemptedTypeName = token;
                switch (state)
                {
                case RetryStateMachine::OneTypeGenericParameter:
                    attemptedTypeName += "<" + someScalar + ">";
                    state = RetryStateMachine::OneTypeAndDimensionGenericParameters;
                    break;
                case RetryStateMachine::OneTypeAndDimensionGenericParameters:
                    attemptedTypeName += "<" + someScalar + ",1>";
                    state = RetryStateMachine::OneTypeAndTwoDimensionsGenericParameters;
                    break;
                case RetryStateMachine::OneTypeAndTwoDimensionsGenericParameters:
                    attemptedTypeName += "<" + someScalar + "1,1>";
                    state = RetryStateMachine::End;
                    break;
                case RetryStateMachine::End:
                default:
                    // save as is
                    break;
                }
                tc = AnalyzeTypeClass(TentativeName{attemptedTypeName});
            } while (tc == TypeClass::IsNotType && state != RetryStateMachine::End);

            // re-register at the correct place (if passes filter):
            bool accept = true;
            if constexpr (!is_same_v<std::nullptr_t, std::remove_reference_t<decltype(filter)>>)
            {
                accept = filter(tc);
            }

            if (accept)
            {
                classifiedTokens[TypeClass::ToStr(tc)].insert(token);
            }
        } // end for
    }

    bool IsKeyword(const antlr4::Recognizer* r, antlr4::Token* token)
    {
        MapOfStringViewToSetOfString byTypeClass;
        set<string> notTypes;
        VisitTokens(r, byTypeClass, notTypes);
        bool notType = notTypes.find(token->getText()) != notTypes.end();
        bool notIdentifier = r->getVocabulary().getSymbolicName(token->getType()) != "Identifier";
        bool firstIsalpha(isalpha(token->getText()[0]));
        return notType && notIdentifier && firstIsalpha;
    }

    void DumpClassifiedTokensToYaml(const MapOfStringViewToSetOfString& classifiedTokens)
    {
        for (const auto& [category, tokens] : classifiedTokens)
        {
            std::cout << category << ":\n";
            for (const string& tokenName : tokens)
            {
                std::cout << "  - \"" << tokenName << "\"\n";
            }
        }
    }

    // outputs information about language keywords related to predefined types
    void DumpPredefinedVocabulary(const azslLexer* lexer)
    {
        MapOfStringViewToSetOfString classifiedTokens;
        ClassifyAllTokens(lexer, classifiedTokens /*out*/, [](TypeClass tc) { return IsPredefinedType(tc); });
        DumpClassifiedTokensToYaml(classifiedTokens);
    }

    //! iterates on tokens and build the line number mapping (from preprocessor line directives)
    void ConstructLineMap(vector<std::unique_ptr<Token>>* allTokens, PreprocessorLineDirectiveFinder* lineFinder)
    {
        string lastNonEmptyFileName = lineFinder->m_physicalSourceFileName;
        for (auto& token : *allTokens) // auto& because each element is a unique_ptr we can't copy
        {
            if (token->getType() == azslLexer::LineDirective)
            {
                LineDirectiveInfo directiveInfo{ 0, 0 };
                const auto lineText = token->getText();
                //                    the sharp
                //                        |  any whitespaces
                //                        | /   optional line token
                //                        | |     |       decimal
                // custom raw string      | |     |          |  optional filename between quotes
                //         delimiter ──┐  | |     |          |        |
                std::regex lineRegex(R"__(#\s*(line\s+)?\s*(\d+)\s*("(.*)")?)__");
                auto matchBegin = std::sregex_iterator(lineText.begin(), lineText.end(), lineRegex);
                // there can be only 1 match, and it HAS to match since AntlR lexer already matched.
                auto& groups = *matchBegin; // 4 groups: [0] is the whole line. [1] is the first parenthesized group, [2] the 2nd etc
                directiveInfo.m_physicalTokenLine = token->getLine();
                directiveInfo.m_forcedLineNumber = std::atoi(groups[2].str().c_str());
                directiveInfo.m_containingFilename = groups[4];
                if (directiveInfo.m_containingFilename.empty())
                {
                    // if we don't have a filename specified on the line, it means the last seen filename is still active.
                    // storing it this way simplifies the lookup algorithm using this data.
                    directiveInfo.m_containingFilename = lastNonEmptyFileName;
                }
                else
                {
                    lastNonEmptyFileName = directiveInfo.m_containingFilename;
                }
                lineFinder->PushLineDirective(directiveInfo);
            }
        }
        if (lineFinder->m_lineMap.find(1) == lineFinder->m_lineMap.end())
        {
            // if we have no line directives on line 1, add one before the file's first line (at 0), that can always be found by Infimum
            lineFinder->PushLineDirective({0, 1, lineFinder->m_physicalSourceFileName});
        }
    }
}

namespace AZ::ShaderCompiler::Main
{
    using namespace AZ::ShaderCompiler;

    /// This function will support the --ast option. It uses an AntlR facility and prettifies it.
    void PrintAst(tree::ParseTree* tree, azslParser& parser)
    {
        // not sure why wstring, but I'm going along the AntlR's doc example.
        std::wstring s = antlrcpp::s2ws(tree->toStringTree(&parser));
        // hopefully easy to read indentator
        std::wstring curindent = L"";
        for (wchar_t c : s)
        {
            if (c == L'(')
            {
                std::wcout << "\n";
                curindent += L"  ";
                std::wcout << curindent << c;
            }
            else if (c == L')')
            {
                std::wcout << c << "\n";
                curindent = curindent.substr(0, std::max(2_sz, curindent.size()) - 2);
                std::wcout << curindent;
            }
            else
            {
                std::wcout << c;
            }
        }
        std::wcout << std::endl; // flush
    }

    /// this function supports the --visitsym option
    // @symbolMqn   starting point of symbol homonyms graph discovery. Mqn: mangled qualified name
    void PrintVisitSymbol(IntermediateRepresentation& ir, string_view symbolMqn, RelationshipExtentFlag visitOptions)
    {
        IdAndKind* symbol = ir.GetIdAndKindInfo(QualifiedNameView{symbolMqn});
        if (!symbol)
        {
            std::cerr << "Error: symbol " << symbolMqn.data() << " not found. To list all symbols use --dumpsym option.\n";
            return;
        }
        std::cout << "Symbol found. kind: " << Kind::ToStr(ir.GetKind(symbol->first)) << ". Homonyms list:\n";
        HomonymVisitor hv{[&ir](QualifiedNameView qnv) { return ir.GetKindInfo({{qnv}}); }};
        hv(symbol->first,
           [](const Seenat &at, RelationshipExtent category)
             {
                 std::cout << "- {categ: " << RelationshipExtent::ToStr(category)
                           << ", id: " << Decorate("'", at.m_referredDefinition.GetName())
                           << ", at: ':" << at.m_where.m_line << ":" << at.m_where.m_charPos + 1 << "'"
                           << ", token#: " << at.m_where.m_focusedTokenId << "}\n";
             },
            visitOptions);
    }

    void ParseWarningLevel(const unordered_map<Warn::EnumType, bool>& args, DiagnosticStream& warningConfig)
    {
        for (auto level : Warn::Enumerate{})
        {
            auto lookup = args.find(level);
            if (lookup != args.end() && lookup->second)
            {
                if (level >= Warn::Wx)
                {
                    warningConfig.SetAsErrorLevel(level);
                }
                else
                {
                    warningConfig.SetRevealedWarningLevel(level);
                }
            }
        }
    }
}

namespace AZ
{
    string_view GetFileLeafName(string_view path)
    {
        return Slice(path, path.find_last_of("/\\") + 1, -1);
    }

    inline void DoAsserts()
    {
#ifndef NDEBUG
        using namespace AZ::Tests;

        DoAsserts2();
        DoAsserts4();
        DoAsserts5();
        DoAsserts6();
#endif
    }
}

int main(int argc, const char* argv[])
{
    using namespace AZ;
    using namespace AZ::ShaderCompiler::Main;

    CLI::App cli{ "Amazon Shader Language Compiler" };

    bool printVersion = false;
    cli.add_flag("--version", printVersion, "Prints version information");

    std::string inputFile;
    cli.add_option("(- | FILE)", inputFile, "Input file (pass - to read from stdin).");

    std::string output;
    cli.add_option("-o", output, "Output file (writes to stdout if omitted).");

    bool uniqueIdx = false;
    cli.add_flag("--unique-idx", uniqueIdx, "Use unique indices for all registers. e.g. b0, t0, u0, s0 becomes b0, t1, u2, s3. Use on platforms that don't differentiate registers by resource type.");
    
    bool cbBody = false;
    cli.add_flag("--cb-body", cbBody, "Emit ConstantBuffer body rather than using <T>.");

    bool rootSig = false;
    cli.add_flag("--root-sig", rootSig, "Emit RootSignature for parameter binding in the shader. --namespace must also be used to select a specific API.");

    int rootConst = 0;
    auto rootConstOpt = cli.add_option("--root-const", rootConst, "Maximum size in bytes of the root constants buffer.");

    bool padRootConst = false;
    cli.add_flag("--pad-root-const", padRootConst, "Automatically append padding data to the root constant CB to keep it aligned to a 16-byte boundary.");

    bool Zpc = false;
    cli.add_flag("--Zpc", Zpc, "Pack matrices in column-major order (default). Cannot be specified together with -Zpr.");

    bool Zpr = false;
    cli.add_flag("--Zpr", Zpr, "Pack matrices in row-major order. Cannot be specified together with -Zpc.");

    bool packDx12 = false;
    cli.add_flag("--pack-dx12", packDx12, "Pack buffers using strict DX12 packing rules. If not specified AZSLc will use relaxed packing rules.");

    bool packVulkan = false;
    cli.add_flag("--pack-vulkan", packVulkan, "Pack buffers using strict Vulkan packing rules (Vector-relaxed std140 for uniforms and std430 for storage buffers).");

    bool packOpenGL = false;
    cli.add_flag("--pack-opengl", packOpenGL, "Pack buffers using strict OpenGL packing rules (Vector-strict std140 for uniforms and std430 for storage buffers).");

    std::vector<std::string> namespaces;
    cli.add_option("--namespace", namespaces, 
        "Activate an attribute namespace. May be used multiple times to activate multiple namespaces. "
        "Activating a namespace may also activate corresponding API-specific features, like dx for DirectX 12, vk for Vulkan, and mt for Metal.");

    bool ia = false;
    cli.add_flag("--ia", ia, "Output a list of vs entries with their Input Assembler layouts *and* a list of CS entries and their numthreads.");

    bool om = false;
    cli.add_flag("--om", om, "Output the Output Merger layout instead of the shader code.");

    bool srg = false;
    cli.add_flag("--srg", srg, "Output the Shader Resource Group layout instead of the shader code.");

    bool options = false;
    cli.add_flag("--options", options, "Output the list of available shader options for this shader.");

    bool dumpsym = false;
    cli.add_flag("--dumpsym", dumpsym, "Dump symbols.");

    bool syntax = false;
    cli.add_flag("--syntax", syntax, "Check syntax (no output means no complaints).");

    bool semantic = false;
    cli.add_flag("--semantic", semantic, "Check semantics (no output means no complaints).");

    bool ast = false;
    cli.add_flag("--ast", ast, "Output the abstract syntax tree.");

    bool bindingdep = false;
    cli.add_flag("--bindingdep", bindingdep, "Output binding dependencies (what entry points access what external resources).");

    std::string visitName;
    cli.add_option("--visitsym", visitName, "Output the locations of all relationships of the supplied symbol name.");

    bool full = false;
    cli.add_flag("--full", full, "Output the shader code, IA layout, OM layout, SRG layout, the list of available shader options, and the binding dependencies.");

    bool stripUnusedSrgs = false;
    cli.add_flag("--strip-unused-srgs", stripUnusedSrgs, "Strips unused SRGs.");

    bool noMS = false;
    cli.add_flag("--no-ms", noMS, "Transforms usage of Texture2DMS/Texture2DMSArray and related functions and semantics into plain Texture2D/Texture2DArray "
        "equivalents. This is useful for allowing shader authors to easily write AZSL code that can be compiled into alternatives to work with both a "
        "multisample render pipeline and a non-MS render pipeline.");

    bool noAlignmentValidation = false;
    cli.add_flag("--no-alignment-validation", noAlignmentValidation, "Skips checking for potential alignment issues related to differences between dxil and spirv."
        "By default, potential alignment discrepancies will fail compilation.");

    bool visitDirectReferences = false;
    cli.add_flag("-d", visitDirectReferences, "(Option of --visitsym) Visit direct references.");

    bool visitOverloadSet = false;
    cli.add_flag("-v", visitOverloadSet, "(Option of --visitsym) Visit overload-set.");

    bool visitFamily = false;
    cli.add_flag("-f", visitFamily, "(Option of --visitsym) Visit family.");

    bool visitRecursively = false;
    cli.add_flag("-r", visitRecursively, "(Option of --visitsym) Visit recursively.");

    bool listPredefined = false;
    cli.add_flag("--listpredefined", listPredefined, "Output a list of all predefined types in AZSLang.");

    int maxSpaces = std::numeric_limits<int>::max();
    auto maxSpacesOpt = cli.add_option("--max-spaces", maxSpaces, "Will choose register spaces that do not extend past this limit.");

    std::unordered_map<Warn::EnumType, bool> warningOpts;
    for (const auto e : Warn::Enumerate{})
    {
        warningOpts[e] = false;
    }
    cli.add_flag("--W0", warningOpts[Warn::EnumType::W0], "Suppresses all warnings.");
    cli.add_flag("--W1", warningOpts[Warn::EnumType::W1], "Activate severe warnings (default).");
    cli.add_flag("--W2", warningOpts[Warn::EnumType::W2], "Activate warnings that may be significant.");
    cli.add_flag("--W3", warningOpts[Warn::EnumType::W3], "Activate low-confidence diagnostic warnings.");
    cli.add_flag("--Wx", warningOpts[Warn::EnumType::Wx], "Treat activated warnings as errors.");
    cli.add_flag("--Wx1", warningOpts[Warn::EnumType::Wx1], "Treat level-1 warnings as errors.");
    cli.add_flag("--Wx2", warningOpts[Warn::EnumType::Wx2], "Treat level-2 and below warnings as errors.");
    cli.add_flag("--Wx3", warningOpts[Warn::EnumType::Wx3], "Treat level-3 and below warnings as errors.");

    std::string minDescriptors;
    cli.add_option("--min-descriptors", minDescriptors, "Comma-separated list of limits corresponding to "
        "<set,space,sampler,texture,buffer> descriptors. Emits a warning if a count overshoots a limit. Use -1 to specify \"no limit\".");
    
    bool verbose = false;
    cli.add_flag("--verbose", verbose);

    DoAsserts();

    int processReturnCode = 0;
    try
    {
        CLI11_PARSE(cli, argc, argv);

        // Major.Minor.Revision
        auto versionString = string{"AZSL Compiler " AZSLC_MAJOR "." AZSLC_MINOR "." AZSLC_REVISION " "} + GetCurrentOsName().data();

        if (printVersion)
        {
            std::cout << versionString << std::endl;
            return 0;
        }

        if (listPredefined)
        {
            verboseCout.m_on = false;
            ANTLRInputStream is;
            azslLexer lexer{&is};
            DumpPredefinedVocabulary(&lexer);
            return 0;
        }

        verboseCout.m_on = verbose;

        bool useStdin = inputFile == '-';
        // we need to scope a stream object here, to be able to bind a polymorphic reference to it
        std::ifstream ifs;
        if (!useStdin)
        {
            ifs = std::ifstream{ inputFile }; // try to open as file
        }

        std::istream& in{useStdin ? std::cin : ifs};
        if (!in.good())
        {
            throw std::runtime_error("input file could not be opened");
        }

        if (rootSig && namespaces.empty())
        {
            throw std::runtime_error("--root-sig requested but no API was selected. Use a --namespace option as well.");
        }

        const string inputFileName = useStdin ? "" : inputFile;
        PreprocessorLineDirectiveFinder lineFinder;
        lineFinder.m_physicalSourceFileName = useStdin ? "stdin" : inputFile;
        // setup the line finder address on the exception system so that errors are canonically mutated to "virtual line space"
        AzslcException::s_lineFinder = &lineFinder;

        bool useOutputFile = !output.empty();
        const string outputFileName = output;

        ANTLRInputStream input(in);
        azslLexer lexer(&input);
        CommonTokenStream tokens(&lexer);
        IntermediateRepresentation ir(&lexer);
        auto allTokens = lexer.getAllTokens();
        if (lexer.getNumberOfSyntaxErrors() > 0)
        {
            throw std::runtime_error("syntax errors present");
        }
        ConstructLineMap(&allTokens, &lineFinder);
        lexer.reset();
        AzslParserEventListener azslParserEventListener;
        azslParser parser(&tokens);
        parser.removeErrorListeners();
        azslParserEventListener.m_isKeywordPredicate = IsKeyword;
        parser.addErrorListener(&azslParserEventListener);
        tree::ParseTree *tree = parser.compilationUnit();

        if (ast)
        {
            PrintAst(tree, parser);
            syntax = true; // ast print is a syntax only build.
        }

        if (parser.getNumberOfSyntaxErrors() > 0)
        {
            throw std::runtime_error("grammatic errors present");
        }

        if (syntax)
        { // if we are here with no exception then the syntax pass is valid.
        }
        else // continue with semantic, and later emission
        {
            if (!useStdin)
            {
                StdFs::path inSource{ inputFile };
                ir.m_metaData.m_insource = StdFs::absolute(inSource).lexically_normal().generic_string();
            }
            tree::ParseTreeWalker walker;
            Texture2DMSto2DCodeMutator texture2DMSto2DCodeMutator(&ir, &tokens);
            SemaCheckListener semanticListener{&ir};
            warningCout.m_onErrorCallback = [](string_view message) {
                throw AzslcException{WX_WARNINGS_AS_ERRORS, "as-error", string{message}};
            };
            ParseWarningLevel(warningOpts, warningCout);
            bool nonValidativeOptions[] = {full, ia, om, srg, options, dumpsym, ast, bindingdep, !visitName.empty(), stripUnusedSrgs};
            bool anyNonValidativeOption = std::any_of(std::begin(nonValidativeOptions), std::end(nonValidativeOptions), [](bool opt) { return opt; });
            semanticListener.m_silentPrintExtensions = !semantic || verbose; // print-extensions are useful for interested parties; but not normal operation.
            if (noMS)
            {
                semanticListener.m_functionCallMutator = &texture2DMSto2DCodeMutator;
            }
            warningCout.m_on = !anyNonValidativeOption; // warnings are interesting for emission, and explicit semantic check modes.

            // Enable attribute namespaces
            std::for_each(namespaces.begin(), namespaces.end(),
                [&](const string& space) { ir.AddAttributeNamespaceFilter(space); });

            UnboundedArraysValidator::Options unboundedArraysValidationOptions;
            unboundedArraysValidationOptions.m_useUniqueIndicesEnabled = uniqueIdx;
            if (*maxSpacesOpt)
            {
                unboundedArraysValidationOptions.m_maxSpaces = maxSpaces;
            }
            ir.m_sema.m_unboundedArraysValidator.SetOptions(unboundedArraysValidationOptions);

            // semantic logic and validation
            walker.walk(&semanticListener, tree);

            Options emitOptions;
            emitOptions.m_useUniqueIndices = uniqueIdx;
            emitOptions.m_emitConstantBufferBody = cbBody;
            emitOptions.m_emitRootSig = rootSig;
            emitOptions.m_padRootConstantCB = padRootConst;
            emitOptions.m_skipAlignmentValidation = noAlignmentValidation;

            if (*rootConstOpt)
            {
                emitOptions.m_rootConstantsMaxSize = rootConst;
            }

            if (!minDescriptors.empty())
            {
                sscanf(minDescriptors.c_str(), "%d,%d,%d,%d,%d",
                       &emitOptions.m_minAvailableDescriptors.m_descriptorsTotal,
                       &emitOptions.m_minAvailableDescriptors.m_spaces,
                       &emitOptions.m_minAvailableDescriptors.m_samplers,
                       &emitOptions.m_minAvailableDescriptors.m_textures,
                       &emitOptions.m_minAvailableDescriptors.m_buffers);
            }

            if (*maxSpacesOpt)
            {
                emitOptions.m_maxSpaces = maxSpaces;
            }

            if (Zpc && Zpr)
            {
                throw std::runtime_error("Cannot specify --Zpr and --Zpc together, use --help to get usage information");
            }
            else if (Zpr)
            {
                emitOptions.m_forceMatrixRowMajor = true;
                emitOptions.m_forceEmitMajor = true;
            }
            else if (Zpc)
            {
                emitOptions.m_forceMatrixRowMajor = false; // Default
                emitOptions.m_forceEmitMajor = true;
            }

            if (packDx12)
            {
                emitOptions.m_packConstantBuffers = AZ::ShaderCompiler::Packing::Layout::DirectXPacking;
                emitOptions.m_packDataBuffers = AZ::ShaderCompiler::Packing::Layout::DirectXStoragePacking;
            }

            if (packVulkan)
            {
                emitOptions.m_packConstantBuffers = AZ::ShaderCompiler::Packing::Layout::RelaxedStd140Packing;
                emitOptions.m_packDataBuffers = AZ::ShaderCompiler::Packing::Layout::RelaxedStd430Packing;
            }

            if (packOpenGL)
            {
                emitOptions.m_packConstantBuffers = AZ::ShaderCompiler::Packing::Layout::StrictStd140Packing;
                emitOptions.m_packDataBuffers = AZ::ShaderCompiler::Packing::Layout::StrictStd430Packing;
            }

            // middle end logic
            MiddleEndConfiguration middleEndConfigration{emitOptions.m_rootConstantsMaxSize,
                                                         emitOptions.m_packConstantBuffers,
                                                         emitOptions.m_packDataBuffers,
                                                         emitOptions.m_forceMatrixRowMajor,
                                                         emitOptions.m_padRootConstantCB,
                                                         emitOptions.m_skipAlignmentValidation};
            ir.MiddleEnd(middleEndConfigration, &lineFinder);
            if (noMS)
            {
                texture2DMSto2DCodeMutator.RunMiddleEndMutations();
            }

            // If ir fails to find any root members in the source, overwrite the m_numOfRootConstants to 0
            if (ir.m_rootConstantStructUID.m_name == "")
            {
                emitOptions.m_rootConstantsMaxSize = 0;
            }
            // intermediate state validation
            ir.Validate();

            bool doEmission = true;

            if (stripUnusedSrgs)
            {
                ir.RemoveUnusedSrgs();
            }

            if (dumpsym)
            {
                DumpSymbols(ir);
                doEmission = false;
            }
            else if (!visitName.empty())
            {
                using RE = RelationshipExtent;
                RelationshipExtentFlag visitOptions{RE::Self}; // at least self.  + optional things as listed here-under
                array<pair<bool, RE::EnumType>, 4> optToRelation = {{{visitDirectReferences, RE::Reference},
                    {visitFamily, RE::Family},
                    {visitOverloadSet, RE::OverloadSet},
                    {visitRecursively, RE::Recursive}}};
                for (auto &&possibleOption : optToRelation)
                {
                    visitOptions |= possibleOption.first ? possibleOption.second : RE::EnumType(0);
                }
                PrintVisitSymbol(ir, visitName, visitOptions);
                doEmission = false;
            }
            else
            {
                bool checkerFlagsPresent = semantic || verbose; // or --syntax but we already exited by now.
                doEmission = !checkerFlagsPresent;
            }

            if (doEmission)
            {
                std::ofstream mainOutFile;

                if (useOutputFile)
                {
                    mainOutFile = std::ofstream(outputFileName);
                    if (!mainOutFile.good())
                    {
                        throw std::runtime_error("output file could not be opened");
                    }
                }

                std::ostream& out{useOutputFile ? mainOutFile : std::cout};

                CodeReflection reflecter{&ir, &tokens, out};

                // Lambda to create an output stream and perform an output action
                auto prepareOutputAndCall = [&](const string &suffix, std::function<void(CodeReflection&)> action)
                {
                    string outputName;
                    if (useOutputFile)
                    {
                        outputName = string(GetFileNameWithoutExtension(outputFileName));
                    }
                    else
                    {
                        outputName = string(GetFileNameWithoutExtension(inputFileName));
                    }
                    outputName = outputName + "." + suffix + ".json";

                    std::ofstream outFile = std::ofstream(outputName);
                    if (!outFile.good())
                    {
                        throw std::runtime_error("output file '" + outputName + "' could not be opened");
                    }

                    std::ostream& out{outFile};
                    CodeReflection reflecter{&ir, &tokens, out};

                    action(reflecter);
                };

                if (full)
                { // Combine the default emission and the ia, om, srg, options, bindingdep commands
                    CodeEmitter emitter{&ir, &tokens, out, &lineFinder};
                    if (noMS)
                    {
                        emitter.SetCodeMutator(&texture2DMSto2DCodeMutator);
                    }
                    emitter << "// HLSL emission by " << versionString << "\n";
                    emitter.Run(emitOptions);

                    prepareOutputAndCall("ia", [&](CodeReflection& r) { r.DumpShaderEntries(); });
                    prepareOutputAndCall("om", [&](CodeReflection& r) { r.DumpOutputMergerLayout(); });
                    prepareOutputAndCall("srg", [&](CodeReflection& r) { r.DumpSRGLayout(emitOptions, &lineFinder); });
                    prepareOutputAndCall("options", [&](CodeReflection& r) { r.DumpVariantList(emitOptions); });
                    prepareOutputAndCall("bindingdep", [&](CodeReflection& r) { r.DumpResourceBindingDependencies(emitOptions); });
                }
                else if (ia)
                { // Reflect the Input Assembler layout and the Compute shader entries
                    reflecter.DumpShaderEntries();
                }
                else if (om)
                { // Reflect the Input Assembler layout
                    reflecter.DumpOutputMergerLayout();
                }
                else if (srg)
                { // Reflect the Shader Resource Groups layout
                    reflecter.DumpSRGLayout(emitOptions, &lineFinder);
                }
                else if (options)
                { // Reflect the list of available variant options for this shader
                    reflecter.DumpVariantList(emitOptions);
                }
                else if (bindingdep)
                {
                    reflecter.DumpResourceBindingDependencies(emitOptions);
                }
                else
                { // Emit the shader source code
                    CodeEmitter emitter{&ir, &tokens, out, &lineFinder};
                    if (noMS)
                    {
                        emitter.SetCodeMutator(&texture2DMSto2DCodeMutator);
                    }
                    emitter << "// HLSL emission by " << versionString << "\n";
                    emitter.Run(emitOptions);
                }
            }
        }
    }
    catch (const exception& e)
    {
        OutputNestedAndException(e);
        processReturnCode = 1;
    }
    catch (...)
    {
        std::cerr << "Unknown exception" << std::endl;
        processReturnCode = 1;
    }

    return processReturnCode;
}<|MERGE_RESOLUTION|>--- conflicted
+++ resolved
@@ -23,12 +23,7 @@
 // For large features or milestones. Minor version allows for breaking changes. Existing tests can change.
 #define AZSLC_MINOR "8"   // last change: introduction of class inheritance
 // For small features or bug fixes. They cannot introduce breaking changes. Existing tests shouldn't change.
-<<<<<<< HEAD
 #define AZSLC_REVISION "13"  // last change: fix of static samplers in SRG get double emission
-
-=======
-#define AZSLC_REVISION "12"  // last change: reduce useless sharp-line directives
->>>>>>> 6b94b31d
 
 namespace AZ::ShaderCompiler
 {
